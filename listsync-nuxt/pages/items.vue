<template>
  <div class="space-y-8 pb-24 lg:pb-8">
    <!-- Page Header -->
    <div class="flex flex-col md:flex-row md:items-center justify-between gap-4">
      <div>
        <h1 class="text-4xl font-bold text-foreground titillium-web-bold">
          All Synced Items
        </h1>
        <p class="text-muted-foreground mt-2 text-base">
          Browse and manage your entire synced media library
        </p>
      </div>

      <div class="flex items-center gap-3">
        <div class="flex items-center gap-2">
          <span class="text-sm text-muted-foreground">View:</span>
          <Button
            :variant="viewMode === 'pagination' ? 'primary' : 'secondary'"
            size="sm"
            @click="viewMode = 'pagination'"
          >
            Pages
          </Button>
          <Button
            :variant="viewMode === 'infinite' ? 'primary' : 'secondary'"
            size="sm"
            @click="viewMode = 'infinite'"
          >
            Infinite Scroll
          </Button>
        </div>
        
        <Button
          variant="secondary"
          :icon="DownloadIcon"
          @click="exportToCSV"
        >
          Export CSV
        </Button>
        
        <Button
          variant="secondary"
          :icon="RefreshIcon"
          :loading="isRefreshing"
          @click="refreshData"
        >
          Refresh
        </Button>
      </div>
    </div>

    <!-- Stats Cards -->
    <div class="grid grid-cols-1 md:grid-cols-4 gap-6">
      <Card variant="default" class="glass-card">
        <div class="flex items-center justify-between">
          <div>
            <p class="text-sm text-muted-foreground mb-1">Total Items</p>
            <p class="text-3xl font-bold text-foreground tabular-nums">
              {{ formatNumber(totalItems) }}
            </p>
          </div>
          <DatabaseIcon :size="24" class="text-purple-400" />
        </div>
      </Card>

      <Card variant="default" class="glass-card">
        <div class="flex items-center justify-between">
          <div>
            <p class="text-sm text-muted-foreground mb-1">Movies</p>
            <p class="text-3xl font-bold text-foreground tabular-nums">
              {{ formatNumber(stats.movies) }}
            </p>
          </div>
          <FilmIcon :size="24" class="text-blue-400" />
        </div>
      </Card>

      <Card variant="default" class="glass-card">
        <div class="flex items-center justify-between">
          <div>
            <p class="text-sm text-muted-foreground mb-1">TV Shows</p>
            <p class="text-3xl font-bold text-foreground tabular-nums">
              {{ formatNumber(stats.shows) }}
            </p>
          </div>
          <TvIcon :size="24" class="text-green-400" />
        </div>
      </Card>

      <Card variant="default" class="glass-card">
        <div class="flex items-center justify-between">
          <div>
            <p class="text-sm text-muted-foreground mb-1">Requested</p>
            <p class="text-3xl font-bold text-foreground tabular-nums">
              {{ formatNumber(stats.requested) }}
            </p>
          </div>
          <SendIcon :size="24" class="text-amber-400" />
        </div>
      </Card>
    </div>

    <!-- Search and Filters -->
    <Card variant="default" class="glass-card">
      <div class="space-y-4">
        <div class="grid grid-cols-1 md:grid-cols-4 gap-4">
          <!-- Search -->
          <div class="md:col-span-2">
            <Input
              v-model="searchQuery"
              placeholder="Search by title, IMDb ID..."
              :icon="SearchIcon"
            />
          </div>

          <!-- Media Type Filter -->
          <div>
            <Select
              v-model="filters.mediaType"
              :options="mediaTypeOptions"
            />
          </div>

          <!-- Status Filter -->
          <div>
            <Select
              v-model="filters.status"
              :options="statusOptions"
            />
          </div>
        </div>

        <!-- Active Filters -->
        <div v-if="hasActiveFilters" class="flex items-center gap-2 flex-wrap">
          <span class="text-sm text-muted-foreground">Active filters:</span>
          <Badge
            v-if="filters.mediaType !== 'all'"
            variant="primary"
            class="cursor-pointer"
            @click="filters.mediaType = 'all'"
          >
            {{ mediaTypeOptions.find(o => o.value === filters.mediaType)?.label }}
            <XIcon :size="12" class="ml-1" />
          </Badge>
          <Badge
            v-if="filters.status !== 'all'"
            variant="accent"
            class="cursor-pointer"
            @click="filters.status = 'all'"
          >
            {{ statusOptions.find(o => o.value === filters.status)?.label }}
            <XIcon :size="12" class="ml-1" />
          </Badge>
          <Button
            variant="ghost"
            size="sm"
            @click="clearFilters"
          >
            Clear all
          </Button>
        </div>
      </div>
    </Card>

    <!-- Loading State -->
    <div v-if="isLoading" class="flex items-center justify-center py-20">
      <div class="text-center">
        <LoadingSpinner size="lg" text="Loading items..." />
        <p class="text-sm text-muted-foreground mt-2">
          Fetching page {{ currentPage }} of {{ totalPages || '...' }}...
        </p>
      </div>
    </div>

    <!-- Items Table -->
    <Card v-else-if="items.length > 0" variant="default" class="glass-card overflow-hidden">
      <div class="overflow-x-auto">
        <table class="w-full">
          <thead>
            <tr class="border-b border-border/50">
              <th class="text-left p-4 text-sm font-semibold text-muted-foreground">Title</th>
              <th class="text-left p-4 text-sm font-semibold text-muted-foreground">Type</th>
              <th class="text-left p-4 text-sm font-semibold text-muted-foreground">Year</th>
              <th class="text-left p-4 text-sm font-semibold text-muted-foreground">Status</th>
              <th class="text-right p-4 text-sm font-semibold text-muted-foreground">Actions</th>
            </tr>
          </thead>
          <tbody>
            <tr
              v-for="item in paginatedItems"
              :key="item.id"
              class="border-b border-border/30 hover:bg-white/5 transition-colors"
            >
              <td class="p-4">
                <div class="flex items-center gap-3">
                  <div class="w-12 h-18 bg-muted/20 rounded flex items-center justify-center flex-shrink-0">
                    <FilmIcon v-if="item.media_type === 'movie'" :size="20" class="text-muted-foreground" />
                    <TvIcon v-else :size="20" class="text-muted-foreground" />
                  </div>
                  <div class="min-w-0">
                    <p class="font-semibold text-foreground truncate">{{ item.title }}</p>
                    <p v-if="item.list_name" class="text-xs text-muted-foreground truncate">
                      From: {{ item.list_name }}
                    </p>
                  </div>
                </div>
              </td>
              <td class="p-4">
                <Badge :variant="item.media_type === 'movie' ? 'primary' : 'accent'" size="sm">
                  {{ item.media_type }}
                </Badge>
              </td>
              <td class="p-4 text-sm text-muted-foreground">
                {{ item.year || 'N/A' }}
              </td>
              <td class="p-4">
                <Badge :variant="getStatusVariant(item.status)" size="sm">
                  {{ formatStatus(item.status) }}
                </Badge>
              </td>
              <td class="p-4">
                <div class="flex items-center justify-end gap-2">
                  <Button
                    v-if="item.overseerr_url"
                    variant="primary"
                    size="sm"
                    @click="openOverseerr(item.overseerr_url)"
                  >
                    <ExternalLinkIcon :size="16" class="mr-1" />
                    View in Overseerr
                  </Button>
                  <span v-else class="text-xs text-muted-foreground">Not in Overseerr</span>
                </div>
              </td>
            </tr>
          </tbody>
        </table>
      </div>

      <!-- Pagination -->
      <div v-if="viewMode === 'pagination' && totalPages > 1" class="flex items-center justify-between p-4 border-t border-border/50">
        <p class="text-sm text-muted-foreground">
<<<<<<< HEAD
          Showing {{ filteredItems.length }} of {{ totalItems }} items
          <span v-if="hasActiveFilters || searchQuery" class="text-purple-400">(filtered)</span>
=======
          Showing {{ (currentPage - 1) * perPage + 1 }} to {{ Math.min(currentPage * perPage, totalItems) }} of {{ totalItems }} items
>>>>>>> a0039daa
        </p>

        <div class="flex items-center gap-2">
          <Button
            variant="ghost"
            size="sm"
            :disabled="currentPage === 1 || isLoading"
            :loading="isLoading && currentPage > 1"
            @click="loadPreviousPage"
          >
            Previous
          </Button>
          
          <span class="text-sm text-muted-foreground px-3">
            Page {{ currentPage }} of {{ totalPages }}
          </span>
          
          <Button
            variant="ghost"
            size="sm"
            :disabled="!hasMorePages || isLoading"
            :loading="isLoading && hasMorePages"
            @click="loadNextPage"
          >
            Next
          </Button>
        </div>
      </div>

      <!-- Infinite Scroll Load More -->
      <div v-if="viewMode === 'infinite' && hasMorePages" class="flex items-center justify-center p-4 border-t border-border/50">
        <Button
          variant="ghost"
          :loading="isLoading"
          @click="loadNextPage"
        >
          Load More Items
        </Button>
      </div>

      <!-- Infinite Scroll Info -->
      <div v-if="viewMode === 'infinite'" class="flex items-center justify-center p-4 border-t border-border/50">
        <p class="text-sm text-muted-foreground">
<<<<<<< HEAD
          Showing {{ filteredItems.length }} of {{ totalItems }} items
          <span v-if="hasActiveFilters || searchQuery" class="text-purple-400">(filtered)</span>
=======
          Showing {{ items.length }} of {{ totalItems }} items
>>>>>>> a0039daa
        </p>
      </div>
    </Card>

    <!-- Empty State -->
    <Card v-else variant="default" class="glass-card">
      <div class="text-center py-12">
        <DatabaseIcon :size="48" class="mx-auto text-muted-foreground mb-4" />
        <h3 class="text-lg font-semibold mb-2">
          {{ searchQuery || hasActiveFilters ? 'No Matching Items' : 'No Items Found' }}
        </h3>
        <p class="text-sm text-muted-foreground mb-6">
          <template v-if="searchQuery || hasActiveFilters">
            No items match your current filters.
            <span v-if="totalItems > 0">There are {{ formatNumber(totalItems) }} total items available.</span>
          </template>
          <template v-else>
            No items have been synced yet. Add lists and trigger a sync to populate your library.
          </template>
        </p>
        <div class="flex items-center justify-center gap-3">
          <Button
            v-if="searchQuery || hasActiveFilters"
            variant="primary"
            @click="clearFilters"
          >
            Clear All Filters
          </Button>
          <Button
            v-else
            variant="primary"
            @click="$router.push('/lists?action=add')"
          >
            Add Your First List
          </Button>
        </div>
      </div>
    </Card>
  </div>
</template>

<script setup lang="ts">
import {
  RefreshCw as RefreshIcon,
  Download as DownloadIcon,
  Database as DatabaseIcon,
  Film as FilmIcon,
  Tv as TvIcon,
  Send as SendIcon,
  Search as SearchIcon,
  X as XIcon,
  ExternalLink as ExternalLinkIcon,
} from 'lucide-vue-next'

// Set page title
useHead({
  title: 'All Items - ListSync',
})

const api = useApiService()
const { showSuccess, showError } = useToast()

// State
const isLoading = ref(true)
const isRefreshing = ref(false)
const searchQuery = ref('')
const currentPage = ref(1)
const perPage = 50
const viewMode = ref<'pagination' | 'infinite'>('pagination')

// Filters
const filters = ref({
  mediaType: 'all',
  status: 'all',
})

// Data
const items = ref<any[]>([])
const totalItems = ref(0)
const totalPages = ref(0)
const hasMorePages = ref(false)
<<<<<<< HEAD

// Stats data (separate from paginated items)
const stats = ref({
  movies: 0,
  shows: 0,
  requested: 0,
})
=======
>>>>>>> a0039daa

// Filter options
const mediaTypeOptions = [
  { label: 'All Types', value: 'all' },
  { label: 'Movies', value: 'movie' },
  { label: 'TV Shows', value: 'tv' },
]

const statusOptions = [
  { label: 'All Status', value: 'all' },
  { label: 'Available', value: 'already_available' },
  { label: 'Requested', value: 'requested' },
  { label: 'Already Requested', value: 'already_requested' },
  { label: 'Not Found', value: 'not_found' },
  { label: 'Error', value: 'error' },
  { label: 'Skipped', value: 'skipped' },
]

// Computed
const filteredItems = computed(() => {
  let filtered = items.value

  // Search filter
  if (searchQuery.value) {
    const query = searchQuery.value.toLowerCase()
    filtered = filtered.filter(item =>
      item.title?.toLowerCase().includes(query) ||
      item.imdb_id?.toLowerCase().includes(query)
    )
  }

  // Media type filter
  if (filters.value.mediaType !== 'all') {
    filtered = filtered.filter(item => item.media_type === filters.value.mediaType)
  }

  // Status filter
  if (filters.value.status !== 'all') {
    filtered = filtered.filter(item => item.status === filters.value.status)
  }

  return filtered
})

<<<<<<< HEAD
// Use filtered items for display
const paginatedItems = computed(() => filteredItems.value)

// Stats are now fetched separately from API
=======
// Items are already paginated from API, so we use them directly
const paginatedItems = computed(() => items.value)

const stats = computed(() => ({
  movies: items.value.filter(i => i.media_type === 'movie').length,
  shows: items.value.filter(i => i.media_type === 'tv' || i.media_type === 'show').length,
  requested: items.value.filter(i => i.status === 'requested' || i.status === 'already_requested').length,
}))
>>>>>>> a0039daa

const hasActiveFilters = computed(() =>
  filters.value.mediaType !== 'all' || filters.value.status !== 'all'
)

// Get filtered count for display
const filteredCount = computed(() => filteredItems.value.length)

// Format number with commas
const formatNumber = (num: number) => {
  return new Intl.NumberFormat().format(num)
}

// Format status
const formatStatus = (status: string) => {
  const statusMap: Record<string, string> = {
    'already_available': 'Available',
    'requested': 'Requested',
    'already_requested': 'Already Requested',
    'not_found': 'Not Found',
    'error': 'Error',
    'skipped': 'Skipped',
  }
  return statusMap[status] || status?.charAt(0).toUpperCase() + status?.slice(1) || 'Unknown'
}

// Get status badge variant
const getStatusVariant = (status: string): 'success' | 'warning' | 'danger' | 'default' => {
  switch (status) {
    case 'already_available':
      return 'success'
    case 'requested':
    case 'already_requested':
      return 'warning'
    case 'error':
    case 'not_found':
      return 'danger'
    case 'skipped':
      return 'default'
    default:
      return 'default'
  }
}

<<<<<<< HEAD
// Fetch stats separately from paginated items
const fetchStats = async () => {
  try {
    // Get total count from items API metadata first
    const metadataResponse: any = await api.getItems(1, 1)
    if (metadataResponse && metadataResponse.total) {
      totalItems.value = metadataResponse.total
    }
    
    // Fetch ALL items by looping through all pages
    let allItems: any[] = []
    let currentPage = 1
    let hasMore = true
    const pageSize = 100 // Use larger page size for efficiency
    
    console.log('Fetching all items for stats calculation...')
    
    while (hasMore) {
      const response: any = await api.getItems(currentPage, pageSize)
      
      if (response && response.items && response.items.length > 0) {
        allItems = allItems.concat(response.items)
        console.log(`Fetched page ${currentPage}: ${response.items.length} items (total so far: ${allItems.length})`)
        
        // Check if there are more pages
        hasMore = currentPage < (response.total_pages || 0)
        currentPage++
        
        // Safety check to prevent infinite loops
        if (currentPage > 1000) {
          console.warn('Reached maximum page limit (1000), stopping')
          break
        }
      } else {
        hasMore = false
      }
    }
    
    console.log(`Total items fetched for stats: ${allItems.length}`)
    
    // Calculate stats from ALL items
    stats.value.movies = allItems.filter((item: any) => item.media_type === 'movie').length
    stats.value.shows = allItems.filter((item: any) => item.media_type === 'tv' || item.media_type === 'show').length
    // Only count "requested" status, NOT "already_requested" to match filter
    stats.value.requested = allItems.filter((item: any) => item.status === 'requested').length
    
    // Update total items to match what we actually got
    totalItems.value = allItems.length
    
    console.log('Stats calculated:', {
      total: totalItems.value,
      movies: stats.value.movies,
      shows: stats.value.shows,
      requested: stats.value.requested
    })
  } catch (error) {
    console.error('Error fetching stats:', error)
  }
}

// Fetch items with server-side pagination
const fetchItems = async (page: number = 1, reset: boolean = true) => {
  try {
    if (reset) {
      isLoading.value = true
    }
    
    const response: any = await api.getProcessedItems(page, perPage)
    
    if (response && response.items) {
      if (reset) {
        items.value = response.items
      } else {
        // For infinite scroll, append to existing items
        items.value = [...items.value, ...response.items]
      }
      
      totalItems.value = response.total || 0
      totalPages.value = response.total_pages || 0
      hasMorePages.value = page < totalPages.value
      
      console.log(`Loaded page ${page}: ${response.items.length} items (${response.total || 0} total)`)
    } else {
      // Fallback to getItems if processed items fails
      const fallbackResponse: any = await api.getItems(page, perPage)
      if (fallbackResponse && fallbackResponse.items) {
        if (reset) {
          items.value = fallbackResponse.items
        } else {
          items.value = [...items.value, ...fallbackResponse.items]
        }
        
        totalItems.value = fallbackResponse.total || 0
        totalPages.value = fallbackResponse.total_pages || 0
        hasMorePages.value = page < totalPages.value
        
        console.log(`Fallback: Loaded page ${page}: ${fallbackResponse.items.length} items`)
      } else {
        items.value = []
        totalItems.value = 0
        totalPages.value = 0
        hasMorePages.value = false
      }
    }
    
  } catch (error: any) {
    console.error('Error fetching items:', error)
    
    if (error.statusCode === 404 || error.response?.status === 404) {
      showError('Feature Coming Soon', 'The items endpoint is not yet available')
    } else {
      showError('Failed to load items', error.message || 'Please try again later')
    }
    
=======
// Clear filters
const clearFilters = () => {
  searchQuery.value = ''
  filters.value.mediaType = 'all'
  filters.value.status = 'all'
  currentPage.value = 1
}

// Fetch items with server-side pagination
const fetchItems = async (page: number = 1, reset: boolean = true) => {
  try {
    if (reset) {
      isLoading.value = true
    }
    
    const response: any = await api.getProcessedItems(page, perPage)
    
    if (response && response.items) {
      if (reset) {
        items.value = response.items
      } else {
        // For infinite scroll, append to existing items
        items.value = [...items.value, ...response.items]
      }
      
      totalItems.value = response.total || 0
      totalPages.value = response.total_pages || 0
      hasMorePages.value = page < totalPages.value
      
      console.log(`Loaded page ${page}: ${response.items.length} items (${response.total || 0} total)`)
    } else {
      // Fallback to getItems if processed items fails
      const fallbackResponse: any = await api.getItems(page, perPage)
      if (fallbackResponse && fallbackResponse.items) {
        if (reset) {
          items.value = fallbackResponse.items
        } else {
          items.value = [...items.value, ...fallbackResponse.items]
        }
        
        totalItems.value = fallbackResponse.total || 0
        totalPages.value = fallbackResponse.total_pages || 0
        hasMorePages.value = page < totalPages.value
        
        console.log(`Fallback: Loaded page ${page}: ${fallbackResponse.items.length} items`)
      } else {
        items.value = []
        totalItems.value = 0
        totalPages.value = 0
        hasMorePages.value = false
      }
    }
    
  } catch (error: any) {
    console.error('Error fetching items:', error)
    
    if (error.statusCode === 404 || error.response?.status === 404) {
      showError('Feature Coming Soon', 'The items endpoint is not yet available')
    } else {
      showError('Failed to load items', error.message || 'Please try again later')
    }
    
>>>>>>> a0039daa
    items.value = []
    totalItems.value = 0
    totalPages.value = 0
    hasMorePages.value = false
  } finally {
    isLoading.value = false
  }
}

// Refresh data
const refreshData = async () => {
  isRefreshing.value = true
  try {
    currentPage.value = 1
<<<<<<< HEAD
    await Promise.all([
      fetchItems(1, true),
      fetchStats() // Also refresh stats
    ])
=======
    await fetchItems(1, true)
>>>>>>> a0039daa
    showSuccess('Items refreshed')
  } catch (error: any) {
    showError('Refresh failed', error.message)
  } finally {
    isRefreshing.value = false
  }
}

// Load next page
const loadNextPage = async () => {
  if (hasMorePages.value && !isLoading.value) {
    currentPage.value++
    await fetchItems(currentPage.value, false)
  }
}

// Load previous page
const loadPreviousPage = async () => {
  if (currentPage.value > 1 && !isLoading.value) {
    currentPage.value--
    await fetchItems(currentPage.value, true)
  }
}

// Export to CSV
const exportToCSV = () => {
  try {
    const headers = ['Title', 'Type', 'Year', 'Status', 'IMDb ID', 'Overseerr ID', 'List Name']
    const rows = items.value.map(item => [
      item.title,
      item.media_type,
      item.year || '',
      item.status,
      item.imdb_id || '',
      item.overseerr_id || '',
      item.list_name || '',
    ])

    const csv = [
      headers.join(','),
      ...rows.map(row => row.map(cell => `"${cell}"`).join(',')),
    ].join('\n')

    const blob = new Blob([csv], { type: 'text/csv' })
    const url = URL.createObjectURL(blob)
    const link = document.createElement('a')
    link.href = url
    link.download = `listsync-items-${new Date().toISOString().split('T')[0]}.csv`
    link.click()
    URL.revokeObjectURL(url)

    showSuccess('CSV exported', 'Downloaded to your device')
  } catch (error) {
    showError('Export failed', 'Unable to create CSV file')
  }
}

// Open Overseerr
const openOverseerr = (url: string) => {
  if (!url) {
    showError('Cannot open Overseerr', 'Overseerr URL is not available for this item')
    return
  }
  window.open(url, '_blank', 'noopener,noreferrer')
}

// Watch filters to reset pagination
watch([searchQuery, filters], () => {
  currentPage.value = 1
  // Note: For now, we'll keep client-side filtering
  // In the future, we could implement server-side filtering
}, { deep: true })

// Watch view mode changes
watch(viewMode, (newMode) => {
  if (newMode === 'infinite') {
    // Reset to first page and reload all items for infinite scroll
    currentPage.value = 1
    fetchItems(1, true)
  }
})

// Load data on mount
onMounted(() => {
<<<<<<< HEAD
  Promise.all([
    fetchItems(1, true),
    fetchStats() // Fetch stats on mount
  ])
=======
  fetchItems(1, true)
>>>>>>> a0039daa
})
</script>
<|MERGE_RESOLUTION|>--- conflicted
+++ resolved
@@ -240,12 +240,7 @@
       <!-- Pagination -->
       <div v-if="viewMode === 'pagination' && totalPages > 1" class="flex items-center justify-between p-4 border-t border-border/50">
         <p class="text-sm text-muted-foreground">
-<<<<<<< HEAD
-          Showing {{ filteredItems.length }} of {{ totalItems }} items
-          <span v-if="hasActiveFilters || searchQuery" class="text-purple-400">(filtered)</span>
-=======
           Showing {{ (currentPage - 1) * perPage + 1 }} to {{ Math.min(currentPage * perPage, totalItems) }} of {{ totalItems }} items
->>>>>>> a0039daa
         </p>
 
         <div class="flex items-center gap-2">
@@ -289,12 +284,7 @@
       <!-- Infinite Scroll Info -->
       <div v-if="viewMode === 'infinite'" class="flex items-center justify-center p-4 border-t border-border/50">
         <p class="text-sm text-muted-foreground">
-<<<<<<< HEAD
-          Showing {{ filteredItems.length }} of {{ totalItems }} items
-          <span v-if="hasActiveFilters || searchQuery" class="text-purple-400">(filtered)</span>
-=======
           Showing {{ items.length }} of {{ totalItems }} items
->>>>>>> a0039daa
         </p>
       </div>
     </Card>
@@ -303,17 +293,9 @@
     <Card v-else variant="default" class="glass-card">
       <div class="text-center py-12">
         <DatabaseIcon :size="48" class="mx-auto text-muted-foreground mb-4" />
-        <h3 class="text-lg font-semibold mb-2">
-          {{ searchQuery || hasActiveFilters ? 'No Matching Items' : 'No Items Found' }}
-        </h3>
+        <h3 class="text-lg font-semibold mb-2">No Items Found</h3>
         <p class="text-sm text-muted-foreground mb-6">
-          <template v-if="searchQuery || hasActiveFilters">
-            No items match your current filters.
-            <span v-if="totalItems > 0">There are {{ formatNumber(totalItems) }} total items available.</span>
-          </template>
-          <template v-else>
-            No items have been synced yet. Add lists and trigger a sync to populate your library.
-          </template>
+          {{ searchQuery || hasActiveFilters ? 'Try adjusting your search or filters' : 'No items have been synced yet. Add lists and trigger a sync to populate your library.' }}
         </p>
         <div class="flex items-center justify-center gap-3">
           <Button
@@ -321,7 +303,7 @@
             variant="primary"
             @click="clearFilters"
           >
-            Clear All Filters
+            Clear Filters
           </Button>
           <Button
             v-else
@@ -376,16 +358,6 @@
 const totalItems = ref(0)
 const totalPages = ref(0)
 const hasMorePages = ref(false)
-<<<<<<< HEAD
-
-// Stats data (separate from paginated items)
-const stats = ref({
-  movies: 0,
-  shows: 0,
-  requested: 0,
-})
-=======
->>>>>>> a0039daa
 
 // Filter options
 const mediaTypeOptions = [
@@ -430,12 +402,6 @@
   return filtered
 })
 
-<<<<<<< HEAD
-// Use filtered items for display
-const paginatedItems = computed(() => filteredItems.value)
-
-// Stats are now fetched separately from API
-=======
 // Items are already paginated from API, so we use them directly
 const paginatedItems = computed(() => items.value)
 
@@ -444,14 +410,10 @@
   shows: items.value.filter(i => i.media_type === 'tv' || i.media_type === 'show').length,
   requested: items.value.filter(i => i.status === 'requested' || i.status === 'already_requested').length,
 }))
->>>>>>> a0039daa
 
 const hasActiveFilters = computed(() =>
   filters.value.mediaType !== 'all' || filters.value.status !== 'all'
 )
-
-// Get filtered count for display
-const filteredCount = computed(() => filteredItems.value.length)
 
 // Format number with commas
 const formatNumber = (num: number) => {
@@ -489,65 +451,12 @@
   }
 }
 
-<<<<<<< HEAD
-// Fetch stats separately from paginated items
-const fetchStats = async () => {
-  try {
-    // Get total count from items API metadata first
-    const metadataResponse: any = await api.getItems(1, 1)
-    if (metadataResponse && metadataResponse.total) {
-      totalItems.value = metadataResponse.total
-    }
-    
-    // Fetch ALL items by looping through all pages
-    let allItems: any[] = []
-    let currentPage = 1
-    let hasMore = true
-    const pageSize = 100 // Use larger page size for efficiency
-    
-    console.log('Fetching all items for stats calculation...')
-    
-    while (hasMore) {
-      const response: any = await api.getItems(currentPage, pageSize)
-      
-      if (response && response.items && response.items.length > 0) {
-        allItems = allItems.concat(response.items)
-        console.log(`Fetched page ${currentPage}: ${response.items.length} items (total so far: ${allItems.length})`)
-        
-        // Check if there are more pages
-        hasMore = currentPage < (response.total_pages || 0)
-        currentPage++
-        
-        // Safety check to prevent infinite loops
-        if (currentPage > 1000) {
-          console.warn('Reached maximum page limit (1000), stopping')
-          break
-        }
-      } else {
-        hasMore = false
-      }
-    }
-    
-    console.log(`Total items fetched for stats: ${allItems.length}`)
-    
-    // Calculate stats from ALL items
-    stats.value.movies = allItems.filter((item: any) => item.media_type === 'movie').length
-    stats.value.shows = allItems.filter((item: any) => item.media_type === 'tv' || item.media_type === 'show').length
-    // Only count "requested" status, NOT "already_requested" to match filter
-    stats.value.requested = allItems.filter((item: any) => item.status === 'requested').length
-    
-    // Update total items to match what we actually got
-    totalItems.value = allItems.length
-    
-    console.log('Stats calculated:', {
-      total: totalItems.value,
-      movies: stats.value.movies,
-      shows: stats.value.shows,
-      requested: stats.value.requested
-    })
-  } catch (error) {
-    console.error('Error fetching stats:', error)
-  }
+// Clear filters
+const clearFilters = () => {
+  searchQuery.value = ''
+  filters.value.mediaType = 'all'
+  filters.value.status = 'all'
+  currentPage.value = 1
 }
 
 // Fetch items with server-side pagination
@@ -604,70 +513,6 @@
       showError('Failed to load items', error.message || 'Please try again later')
     }
     
-=======
-// Clear filters
-const clearFilters = () => {
-  searchQuery.value = ''
-  filters.value.mediaType = 'all'
-  filters.value.status = 'all'
-  currentPage.value = 1
-}
-
-// Fetch items with server-side pagination
-const fetchItems = async (page: number = 1, reset: boolean = true) => {
-  try {
-    if (reset) {
-      isLoading.value = true
-    }
-    
-    const response: any = await api.getProcessedItems(page, perPage)
-    
-    if (response && response.items) {
-      if (reset) {
-        items.value = response.items
-      } else {
-        // For infinite scroll, append to existing items
-        items.value = [...items.value, ...response.items]
-      }
-      
-      totalItems.value = response.total || 0
-      totalPages.value = response.total_pages || 0
-      hasMorePages.value = page < totalPages.value
-      
-      console.log(`Loaded page ${page}: ${response.items.length} items (${response.total || 0} total)`)
-    } else {
-      // Fallback to getItems if processed items fails
-      const fallbackResponse: any = await api.getItems(page, perPage)
-      if (fallbackResponse && fallbackResponse.items) {
-        if (reset) {
-          items.value = fallbackResponse.items
-        } else {
-          items.value = [...items.value, ...fallbackResponse.items]
-        }
-        
-        totalItems.value = fallbackResponse.total || 0
-        totalPages.value = fallbackResponse.total_pages || 0
-        hasMorePages.value = page < totalPages.value
-        
-        console.log(`Fallback: Loaded page ${page}: ${fallbackResponse.items.length} items`)
-      } else {
-        items.value = []
-        totalItems.value = 0
-        totalPages.value = 0
-        hasMorePages.value = false
-      }
-    }
-    
-  } catch (error: any) {
-    console.error('Error fetching items:', error)
-    
-    if (error.statusCode === 404 || error.response?.status === 404) {
-      showError('Feature Coming Soon', 'The items endpoint is not yet available')
-    } else {
-      showError('Failed to load items', error.message || 'Please try again later')
-    }
-    
->>>>>>> a0039daa
     items.value = []
     totalItems.value = 0
     totalPages.value = 0
@@ -682,14 +527,7 @@
   isRefreshing.value = true
   try {
     currentPage.value = 1
-<<<<<<< HEAD
-    await Promise.all([
-      fetchItems(1, true),
-      fetchStats() // Also refresh stats
-    ])
-=======
     await fetchItems(1, true)
->>>>>>> a0039daa
     showSuccess('Items refreshed')
   } catch (error: any) {
     showError('Refresh failed', error.message)
@@ -774,13 +612,6 @@
 
 // Load data on mount
 onMounted(() => {
-<<<<<<< HEAD
-  Promise.all([
-    fetchItems(1, true),
-    fetchStats() // Fetch stats on mount
-  ])
-=======
   fetchItems(1, true)
->>>>>>> a0039daa
 })
 </script>
